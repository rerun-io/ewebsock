<<<<<<< HEAD
use std::{ops::ControlFlow, rc::Rc};
=======
#![allow(trivial_casts)]
>>>>>>> 8d99d31d

use crate::{EventHandler, Options, Result, WsEvent, WsMessage};

#[allow(clippy::needless_pass_by_value)]
fn string_from_js_value(s: wasm_bindgen::JsValue) -> String {
    s.as_string().unwrap_or(format!("{s:#?}"))
}

#[allow(clippy::needless_pass_by_value)]
fn string_from_js_string(s: js_sys::JsString) -> String {
    s.as_string().unwrap_or(format!("{s:#?}"))
}

/// This is how you send messages to the server.
///
/// When this is dropped, the connection is closed.
pub struct WsSender {
    socket: Option<Rc<web_sys::WebSocket>>,
}

impl Drop for WsSender {
    fn drop(&mut self) {
        if let Err(err) = self.close() {
            log::warn!("Failed to close WebSocket: {err:?}");
        }
    }
}

impl WsSender {
    /// Send the message to the server.
    pub fn send(&mut self, msg: WsMessage) {
        if let Some(socket) = &mut self.socket {
            let result = match msg {
                WsMessage::Binary(data) => {
                    socket.set_binary_type(web_sys::BinaryType::Blob);
                    socket.send_with_u8_array(&data)
                }
                WsMessage::Text(text) => socket.send_with_str(&text),
                unknown => {
                    panic!("Don't know how to send message: {unknown:?}");
                }
            };
            if let Err(err) = result.map_err(string_from_js_value) {
                log::error!("Failed to send: {err:?}");
            }
        }
    }

    /// Close the connection.
    ///
    /// This is called automatically when the sender is dropped.
    ///
    /// # Errors
    /// This should never fail, except _maybe_ on Web.
    pub fn close(&mut self) -> Result<()> {
        if let Some(socket) = self.socket.take() {
            log::debug!("Closing WebSocket");
            socket.close().map_err(string_from_js_value)
        } else {
            Ok(())
        }
    }

    /// Forget about this sender without closing the connection.
    pub fn forget(mut self) {
        self.socket = None;
    }
}

pub(crate) fn ws_receive_impl(url: String, options: Options, on_event: EventHandler) -> Result<()> {
    ws_connect_impl(url, options, on_event).map(|sender| sender.forget())
}

#[allow(clippy::needless_pass_by_value)] // For consistency with the native version
pub(crate) fn ws_connect_impl(
    url: String,
    _ignored_options: Options,
    on_event: EventHandler,
) -> Result<WsSender> {
    // Based on https://rustwasm.github.io/wasm-bindgen/examples/websockets.html

    use wasm_bindgen::closure::Closure;
    use wasm_bindgen::JsCast as _;

    // Connect to an server
    let socket = web_sys::WebSocket::new(&url).map_err(string_from_js_value)?;
    let socket = Rc::new(socket);

    // For small binary messages, like CBOR, Arraybuffer is more efficient than Blob handling
    socket.set_binary_type(web_sys::BinaryType::Arraybuffer);

    // Allow it to be shared by the different callbacks:
    let on_event: Rc<dyn Send + Fn(WsEvent) -> std::ops::ControlFlow<()>> = on_event.into();

    // onmessage callback
    {
        let (mut socket, on_event) = (socket, on_event).clone();
        let onmessage_callback = Closure::wrap(Box::new(move |e: web_sys::MessageEvent| {
            let (mut socket, mut on_event) = (socket, on_event).clone();

            // Handle difference Text/Binary,...
            let control = if let Ok(abuf) = e.data().dyn_into::<js_sys::ArrayBuffer>() {
                let array = js_sys::Uint8Array::new(&abuf);
                on_event(WsEvent::Message(WsMessage::Binary(array.to_vec())))
            } else if let Ok(blob) = e.data().dyn_into::<web_sys::Blob>() {
                // better alternative to juggling with FileReader is to use https://crates.io/crates/gloo-file
                let file_reader = web_sys::FileReader::new().expect("Failed to create FileReader");
                let file_reader_clone = file_reader.clone();
                // create onLoadEnd callback
<<<<<<< HEAD
                let (mut socket, mut on_event) = (socket, on_event).clone();
                let onloadend_cb = Closure::wrap(Box::new(move |_e: web_sys::ProgressEvent| {
                    let (mut socket, mut on_event) = (socket, on_event).clone();
                    let array = js_sys::Uint8Array::new(&file_reader_clone.result().unwrap());
                    let control = on_event(WsEvent::Message(WsMessage::Binary(array.to_vec())));
                    if control.is_break() {
                        log::debug!("Closing WebSocket");
                        let mut socket = socket.clone();
                        socket.close();
                    }
                })
                    as Box<dyn FnMut(web_sys::ProgressEvent)>);
=======
                let on_event = on_event.clone();
                let onloadend_cb =
                    Closure::wrap(Box::new(
                        move |_e: web_sys::ProgressEvent| match file_reader_clone.result() {
                            Ok(file_reader) => {
                                let array = js_sys::Uint8Array::new(&file_reader);
                                on_event(WsEvent::Message(WsMessage::Binary(array.to_vec())));
                            }
                            Err(err) => {
                                on_event(WsEvent::Error(format!(
                                    "Failed to read binary blob: {}",
                                    string_from_js_value(err)
                                )));
                            }
                        },
                    )
                        as Box<dyn FnMut(web_sys::ProgressEvent)>);
>>>>>>> 8d99d31d
                file_reader.set_onloadend(Some(onloadend_cb.as_ref().unchecked_ref()));
                file_reader
                    .read_as_array_buffer(&blob)
                    .expect("blob not readable");
                onloadend_cb.forget();
                ControlFlow::Continue(())
            } else if let Ok(txt) = e.data().dyn_into::<js_sys::JsString>() {
                on_event(WsEvent::Message(WsMessage::Text(string_from_js_string(
                    txt,
                ))))
            } else {
                log::debug!("Unknown websocket message received: {:?}", e.data());
                on_event(WsEvent::Message(WsMessage::Unknown(string_from_js_value(
                    e.data(),
                ))))
            };

            if control.is_break() {
                socket.close();
                e.target()
                    .unwrap()
                    .dyn_into::<web_sys::WebSocket>()
                    .unwrap()
                    .close()
                    .unwrap();
            }
        }) as Box<dyn FnMut(web_sys::MessageEvent)>);

        // set message event handler on WebSocket
        socket.set_onmessage(Some(onmessage_callback.as_ref().unchecked_ref()));

        // forget the callback to keep it alive
        onmessage_callback.forget();
    }

    {
        let on_event = on_event.clone();
        let onerror_callback = Closure::wrap(Box::new(move |error_event: web_sys::ErrorEvent| {
            log::error!(
                "error event: {}: {:?}",
                error_event.message(),
                error_event.error()
            );
            on_event(WsEvent::Error(error_event.message()));
        }) as Box<dyn FnMut(web_sys::ErrorEvent)>);
        socket.set_onerror(Some(onerror_callback.as_ref().unchecked_ref()));
        onerror_callback.forget();
    }

    {
        let (socket, on_event) = (socket, on_event).clone();
        let onopen_callback = Closure::wrap(Box::new(move |_| {
            let control = on_event(WsEvent::Opened);
            if control.is_break() {
                socket.close();
            }
        }) as Box<dyn FnMut(wasm_bindgen::JsValue)>);
        socket.set_onopen(Some(onopen_callback.as_ref().unchecked_ref()));
        onopen_callback.forget();
    }

    {
        let onclose_callback = Closure::wrap(Box::new(move |_| {
            on_event(WsEvent::Closed);
        }) as Box<dyn FnMut(wasm_bindgen::JsValue)>);
        socket.set_onclose(Some(onclose_callback.as_ref().unchecked_ref()));
        onclose_callback.forget();
    }

    Ok(WsSender {
        socket: Some(socket),
    })
}<|MERGE_RESOLUTION|>--- conflicted
+++ resolved
@@ -1,8 +1,6 @@
-<<<<<<< HEAD
+#![allow(trivial_casts)]
+
 use std::{ops::ControlFlow, rc::Rc};
-=======
-#![allow(trivial_casts)]
->>>>>>> 8d99d31d
 
 use crate::{EventHandler, Options, Result, WsEvent, WsMessage};
 
@@ -112,12 +110,19 @@
                 let file_reader = web_sys::FileReader::new().expect("Failed to create FileReader");
                 let file_reader_clone = file_reader.clone();
                 // create onLoadEnd callback
-<<<<<<< HEAD
                 let (mut socket, mut on_event) = (socket, on_event).clone();
                 let onloadend_cb = Closure::wrap(Box::new(move |_e: web_sys::ProgressEvent| {
                     let (mut socket, mut on_event) = (socket, on_event).clone();
-                    let array = js_sys::Uint8Array::new(&file_reader_clone.result().unwrap());
-                    let control = on_event(WsEvent::Message(WsMessage::Binary(array.to_vec())));
+                    let control = match file_reader_clone.result() {
+                        Ok(file_reader) => {
+                            let array = js_sys::Uint8Array::new(&file_reader);
+                            on_event(WsEvent::Message(WsMessage::Binary(array.to_vec())))
+                        }
+                        Err(err) => on_event(WsEvent::Error(format!(
+                            "Failed to read binary blob: {}",
+                            string_from_js_value(err)
+                        ))),
+                    };
                     if control.is_break() {
                         log::debug!("Closing WebSocket");
                         let mut socket = socket.clone();
@@ -125,25 +130,6 @@
                     }
                 })
                     as Box<dyn FnMut(web_sys::ProgressEvent)>);
-=======
-                let on_event = on_event.clone();
-                let onloadend_cb =
-                    Closure::wrap(Box::new(
-                        move |_e: web_sys::ProgressEvent| match file_reader_clone.result() {
-                            Ok(file_reader) => {
-                                let array = js_sys::Uint8Array::new(&file_reader);
-                                on_event(WsEvent::Message(WsMessage::Binary(array.to_vec())));
-                            }
-                            Err(err) => {
-                                on_event(WsEvent::Error(format!(
-                                    "Failed to read binary blob: {}",
-                                    string_from_js_value(err)
-                                )));
-                            }
-                        },
-                    )
-                        as Box<dyn FnMut(web_sys::ProgressEvent)>);
->>>>>>> 8d99d31d
                 file_reader.set_onloadend(Some(onloadend_cb.as_ref().unchecked_ref()));
                 file_reader
                     .read_as_array_buffer(&blob)
